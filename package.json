{
    "name": "html-webpack-inline-svg-plugin",
<<<<<<< HEAD
    "version": "0.0.6",
=======
    "version": "0.0.7",
>>>>>>> 322ee028
    "description": "Embed svg inline when using the html webpack plugin",
    "main": "index.js",
    "files": [
        "index.js"
    ],
    "scripts": {
        "prepublish": "npm run test",
        "test": "jasmine",
        "debug": "node-debug jasmine"
    },
    "repository": {
        "type": "git",
        "url": "https://github.com/thegc/html-webpack-inline-svg-plugin.git"
    },
    "keywords": [
        "webpack",
        "plugin",
        "html-webpack-plugin",
        "inline",
        "svg"
    ],
    "author": "Guy Campbell (https://github.com/thegc)",
    "license": "MIT",
    "bugs": {
        "url": "https://github.com/thegc/html-webpack-inline-svg-plugin/issues"
    },
    "homepage": "https://github.com/thegc/html-webpack-inline-svg-plugin",
    "devDependencies": {
        "css-loader": "^0.25.0",
        "extract-text-webpack-plugin": "^1.0.1",
        "html-webpack-plugin": "^2.16.0",
        "jasmine": "^2.4.1",
        "rimraf": "^2.5.2",
        "semistandard": "^7.0.5",
        "style-loader": "^0.13.1",
        "webpack": "^1.13.0"
    },
    "dependencies": {
        "cheerio": "^0.22.0"
    }
}<|MERGE_RESOLUTION|>--- conflicted
+++ resolved
@@ -1,10 +1,6 @@
 {
     "name": "html-webpack-inline-svg-plugin",
-<<<<<<< HEAD
-    "version": "0.0.6",
-=======
     "version": "0.0.7",
->>>>>>> 322ee028
     "description": "Embed svg inline when using the html webpack plugin",
     "main": "index.js",
     "files": [
